const logger = require("../../utils/logger");
<<<<<<< HEAD

/**
 * Register submission handler on a queue instance.
 * The handler simulates evaluation work and publishes a result message back to the same queue.
=======
const { JudgeProcessor } = require("../../processor");

/**
 * Register submission handler on a queue instance.
 * The handler processes submission evaluations using the complete judge workflow.
>>>>>>> 21e8feec
 * @param {InMemoryQueue} queue
 */
function registerSubmissionHandler(queue) {
  if (!queue || typeof queue.registerHandler !== "function") {
    throw new Error("queue must support registerHandler");
  }

<<<<<<< HEAD
  queue.registerHandler("submission", async (msg, { ack, nack }) => {
    logger.info("Received submission", {
      id: msg.payload && msg.payload.submission_id,
    });
    try {
      // Simulate async evaluation (short sleep)
      await new Promise((r) => setTimeout(r, 50));

      // Create a result event payload (basic)
      const metadata = {};
      metadata.execution_time_seconds = 0.05;
      const memPeak = msg.payload.resources && msg.payload.resources.memory_mb;
      if (typeof memPeak === "number") metadata.memory_peak_mb = memPeak;

      const payload = {
        submission_id: msg.payload.submission_id || "unknown",
        problem_id: msg.payload.problem_id || "unknown",
        status: "completed",
        evaluated_at: new Date().toISOString(),
        execution_status: "success",
        timed_out: false,
        total_score: 100,
        max_score: 100,
        percentage: 100,
        metadata: Object.keys(metadata).length ? metadata : undefined,
      };

      // Enqueue result event back onto the queue (mark as internal so it can be enqueued during shutdown)
      queue.enqueue({
        type: "result.evaluation.completed",
        payload,
=======
  // Reuse a single processor instance for the handler to avoid repeated initialization
  const processor = new JudgeProcessor();

  queue.registerHandler("submission", async (msg, { ack, nack }) => {
    logger.info("Received submission", {
      id: msg.payload && msg.payload.submission_id,
      problem_id: msg.payload && msg.payload.problem_id,
      team_id: msg.payload && msg.payload.team_id,
    });

    try {
      // processor is reused from module scope

      // Extract submission data from message payload
      const submissionData = {
        submission_id: msg.payload.submission_id || "unknown",
        problem_id: msg.payload.problem_id || "unknown",
        team_id: msg.payload.team_id || "unknown",
        archive_url: msg.payload.archive_url,
        archive_data: msg.payload.archive_data,
      };

      // Submit submission if we have archive data/URL
      if (submissionData.archive_url || submissionData.archive_data) {
        await processor.submitSubmission(submissionData);
      }

      // Run evaluation
      const evaluationResult = await processor.runEvaluation({
        submission_id: submissionData.submission_id,
        problem_id: submissionData.problem_id,
        team_id: submissionData.team_id,
      });

      // Create result event payload from evaluation result
      const resultPayload = {
        submission_id: evaluationResult.submission_id,
        problem_id: evaluationResult.problem_id,
        team_id: evaluationResult.team_id,
        status: evaluationResult.status,
        evaluated_at:
          evaluationResult.completed_at || evaluationResult.failed_at,
        execution_status:
          evaluationResult.status === "completed" ? "success" : "error",
        timed_out: false,
        total_score: evaluationResult.total_score || 0,
        max_score: evaluationResult.max_score || 0,
        percentage: evaluationResult.percentage || 0,
        metadata: {
          evaluation_id: evaluationResult.evaluation_id,
          containers: evaluationResult.containers,
          rubrics: evaluationResult.rubrics,
          ...evaluationResult.metadata,
        },
        error: evaluationResult.error,
      };

      // Enqueue result event back onto the queue
      queue.enqueue({
        type: "result.evaluation.completed",
        payload: resultPayload,
>>>>>>> 21e8feec
        max_retries: 0,
        _internal: true,
      });

      ack();
    } catch (err) {
<<<<<<< HEAD
      // log error with structured logger (include stack when available)
      logger.error("Submission handler error (caught)", {
        message: err && err.message,
        stack: err && err.stack,
      });
=======
      // Log error with structured logger (include stack when available)
      logger.error("Submission handler error (caught)", {
        submission_id: msg.payload && msg.payload.submission_id,
        problem_id: msg.payload && msg.payload.problem_id,
        message: err && err.message,
        stack: err && err.stack,
      });

      // Send error result event
      const errorPayload = {
        submission_id: (msg.payload && msg.payload.submission_id) || "unknown",
        problem_id: (msg.payload && msg.payload.problem_id) || "unknown",
        team_id: (msg.payload && msg.payload.team_id) || "unknown",
        status: "failed",
        evaluated_at: new Date().toISOString(),
        execution_status: "error",
        timed_out: false,
        total_score: 0,
        max_score: 0,
        percentage: 0,
        error: err.message,
      };

      queue.enqueue({
        type: "result.evaluation.failed",
        payload: errorPayload,
        max_retries: 0,
        _internal: true,
      });

>>>>>>> 21e8feec
      nack(err);
    }
  });
}

module.exports = { registerSubmissionHandler };<|MERGE_RESOLUTION|>--- conflicted
+++ resolved
@@ -1,16 +1,9 @@
 const logger = require("../../utils/logger");
-<<<<<<< HEAD
-
-/**
- * Register submission handler on a queue instance.
- * The handler simulates evaluation work and publishes a result message back to the same queue.
-=======
 const { JudgeProcessor } = require("../../processor");
 
 /**
  * Register submission handler on a queue instance.
  * The handler processes submission evaluations using the complete judge workflow.
->>>>>>> 21e8feec
  * @param {InMemoryQueue} queue
  */
 function registerSubmissionHandler(queue) {
@@ -18,39 +11,6 @@
     throw new Error("queue must support registerHandler");
   }
 
-<<<<<<< HEAD
-  queue.registerHandler("submission", async (msg, { ack, nack }) => {
-    logger.info("Received submission", {
-      id: msg.payload && msg.payload.submission_id,
-    });
-    try {
-      // Simulate async evaluation (short sleep)
-      await new Promise((r) => setTimeout(r, 50));
-
-      // Create a result event payload (basic)
-      const metadata = {};
-      metadata.execution_time_seconds = 0.05;
-      const memPeak = msg.payload.resources && msg.payload.resources.memory_mb;
-      if (typeof memPeak === "number") metadata.memory_peak_mb = memPeak;
-
-      const payload = {
-        submission_id: msg.payload.submission_id || "unknown",
-        problem_id: msg.payload.problem_id || "unknown",
-        status: "completed",
-        evaluated_at: new Date().toISOString(),
-        execution_status: "success",
-        timed_out: false,
-        total_score: 100,
-        max_score: 100,
-        percentage: 100,
-        metadata: Object.keys(metadata).length ? metadata : undefined,
-      };
-
-      // Enqueue result event back onto the queue (mark as internal so it can be enqueued during shutdown)
-      queue.enqueue({
-        type: "result.evaluation.completed",
-        payload,
-=======
   // Reuse a single processor instance for the handler to avoid repeated initialization
   const processor = new JudgeProcessor();
 
@@ -112,20 +72,12 @@
       queue.enqueue({
         type: "result.evaluation.completed",
         payload: resultPayload,
->>>>>>> 21e8feec
         max_retries: 0,
         _internal: true,
       });
 
       ack();
     } catch (err) {
-<<<<<<< HEAD
-      // log error with structured logger (include stack when available)
-      logger.error("Submission handler error (caught)", {
-        message: err && err.message,
-        stack: err && err.stack,
-      });
-=======
       // Log error with structured logger (include stack when available)
       logger.error("Submission handler error (caught)", {
         submission_id: msg.payload && msg.payload.submission_id,
@@ -156,7 +108,6 @@
         _internal: true,
       });
 
->>>>>>> 21e8feec
       nack(err);
     }
   });
