--- conflicted
+++ resolved
@@ -1,5 +1,3 @@
-<<<<<<< HEAD
-// Problem schema extracted from docs/schemas/problem.schema.json
 module.exports = {
   $schema: "http://json-schema.org/draft-07/schema#",
   $id: "https://github.com/FHCS-Team/judge/",
@@ -198,7 +196,4 @@
       },
     },
   },
-};
-=======
-// TODO
->>>>>>> 30749e58
+};