module.exports = {
  type: "object",
  additionalProperties: false,
  properties: {
    submission_id: { type: "string" },
    problem_id: { type: "string" },
    team_id: { type: ["string", "null"] },
    timestamp: { type: ["string", "null"], format: "date-time" },
<<<<<<< HEAD
=======
    sha256: { type: ["string", "null"], pattern: "^[a-f0-9]{64}$" },
    archive_url: { type: ["string", "null"] },
    archive_data: { type: ["string", "object", "null"] },
>>>>>>> 21e8feec
    resources: {
      type: "object",
      additionalProperties: false,
      properties: {
        memory_mb: { type: "number" },
        cpus: { type: "number" },
      },
    },
    files: {
      type: "array",
      items: { type: "object", additionalProperties: true },
    },
  },
  required: ["submission_id", "problem_id"],
};<|MERGE_RESOLUTION|>--- conflicted
+++ resolved
@@ -6,12 +6,9 @@
     problem_id: { type: "string" },
     team_id: { type: ["string", "null"] },
     timestamp: { type: ["string", "null"], format: "date-time" },
-<<<<<<< HEAD
-=======
     sha256: { type: ["string", "null"], pattern: "^[a-f0-9]{64}$" },
     archive_url: { type: ["string", "null"] },
     archive_data: { type: ["string", "object", "null"] },
->>>>>>> 21e8feec
     resources: {
       type: "object",
       additionalProperties: false,
