# Example environment variables (defaults used by the application when not provided)
<<<<<<< HEAD
=======
# Directory where per-run data (submissions, artifacts, judge metadata) is stored on the host
# Used in docs as ${DATA_DIR}/{run_id}
DATA_DIR=/var/judge/runs
>>>>>>> 21e8feec
# Port the HTTP server will listen on
PORT=3000

# SQLite URL for local development (example)
DATABASE_URL=file:./data/db.sqlite

# RabbitMQ connection string (used when QUEUE_BACKEND is 'rabbit')
RABBITMQ_URL=amqp://localhost

# Queue backend selection: 'memory' (default) or 'rabbit'
# Set QUEUE_BACKEND=rabbit to enable RabbitMQ backend (when implemented)
QUEUE_BACKEND=memory

# Docker host for dockerode (containers)
DOCKER_HOST=unix:///var/run/docker.sock

# Axios base URL override for HTTP clients within the service
# By default the code will point at http://localhost:${PORT}
AXIOS_BASE_URL=

# Logging level (debug|info|warn|error)
LOG_LEVEL=info<|MERGE_RESOLUTION|>--- conflicted
+++ resolved
@@ -1,10 +1,7 @@
 # Example environment variables (defaults used by the application when not provided)
-<<<<<<< HEAD
-=======
 # Directory where per-run data (submissions, artifacts, judge metadata) is stored on the host
 # Used in docs as ${DATA_DIR}/{run_id}
 DATA_DIR=/var/judge/runs
->>>>>>> 21e8feec
 # Port the HTTP server will listen on
 PORT=3000
 
